--- conflicted
+++ resolved
@@ -77,7 +77,6 @@
 	return true;
 }
 
-<<<<<<< HEAD
 export async function fetchSearchResults(item: string, fetch: fetch, source = '') {
 	let response;
 	// TODO error handling
@@ -85,12 +84,6 @@
 		response = await fetch(
 			`/data/search/${encodeURIComponent(item)}` + (source ? `?source=${source}` : '')
 		);
-=======
-export async function fetchSearchResults(item: string, fetch: fetch, source='') {
-	let response;
-	// TODO error handling
-	if (item) response = await fetch(`/data/search/${encodeURIComponent(item)}` + (source ? `?source=${source}` : ''));
->>>>>>> 75edf009
 	if (response.ok) {
 		return await response.json();
 	} else {
@@ -118,7 +111,6 @@
 export async function handleAutocomplete(e: CustomEvent<string>) {
 	try {
 		return (
-<<<<<<< HEAD
 			(await debounce(
 				600,
 				fetchSearchResults,
@@ -126,9 +118,6 @@
 				fetch,
 				e.detail.source
 			)) as QueryResult[]
-=======
-			(await debounce(600, fetchSearchResults, e.detail.value, fetch, e.detail.source)) as QueryResult[]
->>>>>>> 75edf009
 		).map((result) => {
 			let fieldName: string,
 				iterable = false;
@@ -160,5 +149,4 @@
 	} catch (error) {
 		console.error('Error in fetching search results:', error);
 		return [];
-	}
-}+	}